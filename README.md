# xBrowserSync: API [![Build Status](https://travis-ci.org/xBrowserSync/API.svg?branch=v1.1.0)](https://travis-ci.org/xBrowserSync/API) [![Dependencies](https://david-dm.org/xBrowserSync/API/status.svg)](https://david-dm.org/xBrowserSync/API) [![Dev Dependencies](https://david-dm.org/xBrowserSync/API/dev-status.svg)](https://david-dm.org/xBrowserSync/API?type=dev)

xBrowserSync is a free tool for syncing browser data between different browsers and devices, built for privacy and anonymity. For full details, see [www.xbrowsersync.org](https://www.xbrowsersync.org/).

This repository contains the source code for the REST service API that client applications communicate with. If you'd like to run your own xBrowserSync service on your [Node.js](https://nodejs.org/) web server, follow the installation steps below.

Once configured, you can begin syncing your browser data to your xBrowserSync service, and if you're feeling generous, [allow others to sync their data to your service](https://www.xbrowsersync.org/#getinvolved) also!

# Prerequisites

- [Node.js v8 (LTS)](https://nodejs.org/)
- [mongoDB v3](https://www.mongodb.com/)

# Upgrading from an earlier version

If you are curently running v1.0.3 (or earlier) of the xBrowserSync API, you will need to export existing syncs and delete the xBrowserSync database before running v1.1.0.

To export existing syncs, run the following command:

  ```
  mongoexport --db xBrowserSync -c bookmarks --out /path/to/export/file
  ```

Then to delete the database, run the following commands in the mongo shell:

  ```
  use xBrowserSync
  db.dropAllUsers()
  db.dropDatabase()
  ```

Once you've upgraded and completed the installation steps below, you can import the syncs by running the following command:

  ```
  mongoimport --db xbrowsersync -c bookmarks --file /path/to/export/file
  ```

# Installation

## 1. Install and build xBrowserSync API package

CD into the source directory and install dependencies:

    $ npm install

## 2. Configure mongoDB database

  1. Run the following commands in the mongo shell:
  
      (Replace `[password]` with a cleartext password of your choice)

<<<<<<< HEAD
  ```
  use xBrowserSync 
  db.createUser({ user: "xbrowsersyncdb", pwd: "[password]", roles: ["readWrite"] }) 
  db.newSyncsLog.createIndex({ "ipAddress": 1, "syncCreated": 1 })
  ```
=======
      ```
      use xbrowsersync
      db.createUser({ user: "xbrowsersyncdb", pwd: "[password]", roles: ["readWrite"] })
      db.newsynclogs.createIndex( { "expiresAt": 1 }, { expireAfterSeconds: 0 } )
      db.newsynclogs.createIndex({ "ipAddress": 1 })
      ```
>>>>>>> 4a9546b6

  2. Add the following environment variables to hold xBrowserSync DB account username and password:

      - `XBROWSERSYNC_DB_USER`
      - `XBROWSERSYNC_DB_PWD`

      On Windows, open a Command Prompt and type (replacing `[password]` with the password entered in the mongo shell):
  
      ```
      setx XBROWSERSYNC_DB_USER "xbrowsersyncdb"
      setx XBROWSERSYNC_DB_PWD "[password]"
      ```
  
      On Ubuntu/Debian Linux, open a terminal emulator and type:
      
      ```
      $ pico ~/.profile
      ```
      
      Add the lines (replacing `[password]` with the password entered in the mongo shell):
      
      ```
      export XBROWSERSYNC_DB_USER=xbrowsersyncdb
      export XBROWSERSYNC_DB_PWD=[password]
      ```
      
      Save and exit, then log out and back in again.

  #### If exposing your service to the public it is recommended you also perform the following steps:
  
<<<<<<< HEAD
  3. Add a TTL index on bookmarks.lastAccessed, in the mongo shell run:
      ```
      use xBrowserSync
      // This will expire records after 14 days
      db.bookmarks.createIndex({"lastAccessed":1},{"expireAfterSeconds": 14*86400, background:true})
=======
  3. Add a TTL index on `bookmarks.lastAccessed` to delete syncs that have not been accessed for 3 weeks:
   
      ```
      use xbrowsersync
      db.bookmarks.createIndex( { "lastAccessed": 1 }, { expireAfterSeconds: 21*86400 } )
>>>>>>> 4a9546b6
      ```

## 3. Edit xBrowserSync service configuration

Open `src/config.json` in a text editor and update the following variables with your desired values:

Config Setting | Description | Default Value
-------------- | ----------- | -------------
`allowedOrigins` | Array of origins permitted to access the service. Each origin can be a `String` or a `RegExp`. For example `[ 'http://example1.com', /\.example2\.com$/ ]` will accept any request from `http://example1.com` or from a subdomain of `example2.com`. If the array is empty, all origins are permitted | `[]` (All origins permitted)
`dailyNewSyncsLimit` | The maximum number of new syncs that a single IP address can create per day. If this setting is enabled, logs are created in newsynclogs collection to track IP addresses (cleared the following day). Set as `0` to disable. | `3`
`db.connTimeout` | The connection timeout period to use for mongoDB. Using a high value helps prevent dropped connections in a hosted environment. | `30000` (30 secs)
`db.host` | The mongoDB server address to connect to, either a hostname, IP address, or UNIX domain socket. | `127.0.0.1`
`db.name` | Name of the mongoDB database to use. | `xbrowsersync`
`db.username` | Username of the account used to access mongoDB. Set as empty string to use environment variable `XBROWSERSYNC_DB_USER`. | (Empty string, defers to environment variable)
`db.password` | Password of the account used to access mongoDB. Set as empty string to use environment variable `XBROWSERSYNC_DB_PWD`. | (Empty string, defers to environment variable)
`log.enabled` | If set to true, [Bunyan](https://github.com/trentm/node-bunyan) will be used to capture minimal logging (service start/stop, new sync created, errors) to file. | `true`
`log.level` | Bunyan log level to capture: `trace`, `debug`, `info`, `warn`, `error`, `fatal`. | `info`
`log.name` | Name of the bunyan logger. | `xBrowserSync_api`
`log.path` | Path to the file to log messages to (ensure node has permission to write to this location). Will be created automatically if path does not exist. | `/var/log/xBrowserSync_api.log`
`maxSyncs` | The maximum number of unique syncs to be stored on the service, once this limit is reached no more new syncs are permitted. Esers with an existing sync ID are able to get and update their sync data as normal. This value multiplied by the maxSyncSize will determine the maximum amount of disk space used by the xBrowserSync service. Set as `0` to disable. | `5242`
`maxSyncSize` | The maximum sync size in bytes. Note this is not equivalent to the size/amount of bookmarks as data is compressed and encrypted client-side before being sent to the service. | `512000` (500kb)
`server.behindProxy` | Set to `true` if service is behind a proxy, client IP address will be set from [X-Forwarded-For](https://developer.mozilla.org/en-US/docs/Web/HTTP/Headers/X-Forwarded-For) header. Important: Do not set to `true` unless a proxy is present otherwise client IP address can easily be spoofed by malicious users. | `false`
`server.host` | Host name or IP address to use for Node.js server for accepting incoming connections. | `127.0.0.1`
`server.hpkp.enabled` | Enables [HTTP Public Key Pinning](https://developer.mozilla.org/en-US/docs/Web/HTTP/Public_Key_Pinning) to decrease the risk of [MITM](https://developer.mozilla.org/en-US/docs/Glossary/MITM) attacks with forged certificates. Note: HTTPS must be enabled (see below) when HPKP is enabled. | `false`
`server.hpkp.maxAge` | The amount of time (in seconds) that the browser should remember that this site is only to be accessed using one of the defined keys. | `5184000` (60 days)
`server.hpkp.sha256s` | Array of Base64 encoded Subject Public Key Information (SPKI) fingerprints. A minimum of two public key hashes are required when HPKP is enabled. | `[]` (No keys set)
`server.https.certPath` | Path to a valid SSL certificate. Required when HTTPS is enabled. | (Empty string, no path set)
`server.https.enabled` | If enabled, the service is started using HTTPS. | `false`
`server.https.keyPath` | Path to the SSL certificate's private key. Required when HTTPS is enabled. | (Empty string, no path set)
`server.port` | Port to use for Node.js server for accepting incoming connections. | `8080`
`status.allowNewSyncs` | Determines whether users will be allowed to create new syncs on this server. Note: if this setting is set to false, users who have already synced to this service and have a sync ID will still able to get and update their syncs. | `true`
`status.message` | This message will be displayed in the service status panel of the client app when using this xBrowserSync service. Ideally the message should be 130 characters or less. | (Empty string, no message set)
`status.online` | If set to true no clients will be able to connect to this service. | `true`
`throttle.maxRequests` | Max number of connections during `throttle.timeWindow` milliseconds before sending a 429 response. Set as `0` to disable. | `1000`
`throttle.timeWindow` | Amount of time (in milliseconds) before throttle counter is reset. | `300000` (5 mins)
`version` | Current version for the API routes. | `1.1.0`


## 4. (Re)build api

If you've made configuration changes, be sure to run a fresh build:

    $ npm run build

## 5. Run xBrowserSync service

    $ node dist/api.js

# Testing

To run unit tests, run either of the following commands:

    $ npm run test
    $ npm run unittests

To run integration tests, you will need to create the test database first. Run the following commands in the mongo shell:

  (Replace `[dbname]` with your xBrowserSync database name and `[password]` with the xBrowserSync database user account password)

  ```
  use [dbname]test
  db.createUser({ user: "xbrowsersyncdb", pwd: "[password]", roles: ["readWrite"] })
  ```

You can then run the integration tests by running the following command:

    $ npm run integrationtests

# VS Code

If you're using [VS Code](https://code.visualstudio.com/), you have the following launch configurations:

  1. Debug API: Will compile and debug the main API service.
  2. Debug docs: Will launch API home page in chrome and attach to debugger for debugging docs issues. 
  3. Run unit tests: Will run and debug all tests in `test/unit` folder.
  4. Run integration tests: Will debug all tests in `test/integration` folder.

# Issues

If you've found a bug or wish to request a new feature, please submit it [here](https://github.com/xBrowserSync/API/issues/).<|MERGE_RESOLUTION|>--- conflicted
+++ resolved
@@ -49,20 +49,12 @@
   
       (Replace `[password]` with a cleartext password of your choice)
 
-<<<<<<< HEAD
-  ```
-  use xBrowserSync 
-  db.createUser({ user: "xbrowsersyncdb", pwd: "[password]", roles: ["readWrite"] }) 
-  db.newSyncsLog.createIndex({ "ipAddress": 1, "syncCreated": 1 })
-  ```
-=======
       ```
       use xbrowsersync
       db.createUser({ user: "xbrowsersyncdb", pwd: "[password]", roles: ["readWrite"] })
       db.newsynclogs.createIndex( { "expiresAt": 1 }, { expireAfterSeconds: 0 } )
       db.newsynclogs.createIndex({ "ipAddress": 1 })
       ```
->>>>>>> 4a9546b6
 
   2. Add the following environment variables to hold xBrowserSync DB account username and password:
 
@@ -93,19 +85,11 @@
 
   #### If exposing your service to the public it is recommended you also perform the following steps:
   
-<<<<<<< HEAD
-  3. Add a TTL index on bookmarks.lastAccessed, in the mongo shell run:
-      ```
-      use xBrowserSync
-      // This will expire records after 14 days
-      db.bookmarks.createIndex({"lastAccessed":1},{"expireAfterSeconds": 14*86400, background:true})
-=======
   3. Add a TTL index on `bookmarks.lastAccessed` to delete syncs that have not been accessed for 3 weeks:
    
       ```
       use xbrowsersync
       db.bookmarks.createIndex( { "lastAccessed": 1 }, { expireAfterSeconds: 21*86400 } )
->>>>>>> 4a9546b6
       ```
 
 ## 3. Edit xBrowserSync service configuration
